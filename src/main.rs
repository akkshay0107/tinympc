use macroquad::prelude::*;
use rapier2d::prelude::*;
use tinympc::rocket::*;

const GROUND_CRUST_COLOR: Color = Color::new(0.4, 0.2, 0.1, 1.0); // Darker than interior
const GROUND_INTERIOR_COLOR: Color = Color::new(0.6, 0.4, 0.2, 1.0); // Tan color
const GROUND_CRUST_THICKNESS: f32 = 10.0;
const PARALLAX_SCROLL_SPEED: f32 = 0.08;
const PIXELS_PER_METER: f32 = 10.0;

struct Game {
    stars: Vec<(f32, f32, f32)>,
    rocket: Rocket,
}

impl Game {
    fn new() -> Self {
        let mut stars = Vec::new();
        for _ in 0..50 {
            let x = rand::gen_range(0.0, screen_width());
            let y = rand::gen_range(0.0, screen_height() * 0.5); // Stars only in upper 50% of screen
            let radius = rand::gen_range(1.0, 2.0);
            stars.push((x, y, radius));
        }

        let rocket_x = screen_width() / 2.0;
        let ground_y = screen_height() * 0.8;
        let rocket = Rocket::new(rocket_x, ground_y);
        Self {
            stars,
            rocket,
        }
    }

    fn update(&mut self) {
        // Parallax effect implementation
        for star in self.stars.iter_mut() {
            star.0 -= PARALLAX_SCROLL_SPEED;
            if star.0 < 0.0 {
                star.0 = screen_width();
                star.1 = rand::gen_range(0.0, screen_height() * 0.5);
            }
        }
    }

    fn draw_space_atmos(&self) {
        let screen_w = screen_width();
        let screen_h = screen_height();
        let num_steps = 50;
        let strip_height = screen_h / num_steps as f32;

        let top_color = Color::new(0.05, 0.02, 0.15, 1.0); // Deep purple
        let mid_color = Color::new(0.02, 0.05, 0.25, 1.0); // Dark blue
        let bottom_color = Color::new(0.01, 0.02, 0.08, 1.0); // Very dark blue

        for i in 0..num_steps {
            let y = i as f32 * strip_height;
            let t = i as f32 / (num_steps - 1) as f32;

            // Linear interpolation of colors to get a gradient
            // Fades from top to mid then mid to bottom in a 60:40 ratio
            let color = if t < 0.6 {
                // Top to mid transition
                let local_t = t / 0.6;
                Color::new(
                    top_color.r + (mid_color.r - top_color.r) * local_t,
                    top_color.g + (mid_color.g - top_color.g) * local_t,
                    top_color.b + (mid_color.b - top_color.b) * local_t,
                    1.0,
                )
            } else {
                // Mid to bottom transition
                let local_t = (t - 0.6) / 0.4;
                Color::new(
                    mid_color.r + (bottom_color.r - mid_color.r) * local_t,
                    mid_color.g + (bottom_color.g - mid_color.g) * local_t,
                    mid_color.b + (bottom_color.b - mid_color.b) * local_t,
                    1.0,
                )
            };

            draw_rectangle(0.0, y, screen_w, strip_height + 1.0, color);
        }
    }

    /// Function to transform coordinates from the physics engine (real life)
    /// to in game coordinates, in order to display it correctly
    fn transform(x: f32, y: f32) -> (f32, f32) {
        // ground ranges from (0.8 to 1) * screen height
        // = 480 - 600 when screen height 600 px
        // 480 pixels = 0 m & +10 px = -1 m
        let ground_y = screen_height() * 0.8;
        let xx = x * PIXELS_PER_METER;
        let yy = ground_y - y * PIXELS_PER_METER;
        (xx, yy)
    }

    fn draw_ground(&self) {
        let screen_w = screen_width();
        let screen_h = screen_height();
        let ground_y = screen_h * 0.8;
        
        draw_rectangle(
            0.0,
            ground_y,
            screen_w,
            GROUND_CRUST_THICKNESS,
            GROUND_CRUST_COLOR,
        );
        let base_color = GROUND_INTERIOR_COLOR;
        
        // Draw in texture in the interior of the ground
        for y in ((ground_y + GROUND_CRUST_THICKNESS) as i32..screen_h as i32).step_by(4) {
            for x in (0..screen_w as i32).step_by(4) {
                // Simple noise function based on position
                // Combines three different sine waves and a stable pattern
                // to create a more complex noise pattern
                let n1 = (x as f32 * 0.1).sin();
                let n2 = (y as f32 * 0.07).cos();
                let n3 = ((x as f32 * 0.05 + y as f32 * 0.05).sin() * 2.0).sin();
                let noise = (n1 * 0.3 + n2 * 0.2 + n3 * 0.5).abs() * 0.03;
                
                let stable = ((x as i32 + y * 12345 as i32) % 100) as f32 / 600.0;
                let noise = (noise + stable).min(0.06);
                
                let color = Color::new(
                    (base_color.r - noise * 1.0).max(0.0),
                    (base_color.g - noise * 0.7).max(0.0),
                    (base_color.b - noise * 0.4).max(0.0),
                    base_color.a,
                );
                
                draw_rectangle(x as f32, y as f32, 4.0, 4.0, color);
            }
        }
    }

<<<<<<< HEAD
    fn draw(&self) {
        self.draw_space_atmos();

        // Draw stars
        for (x, y, radius) in &self.stars {
            draw_circle(*x, *y, *radius, WHITE);
        }

        self.draw_ground();

        // commented out for now
        // self.path_input.draw();
=======
        // Ground interior
        draw_rectangle(
            0.0,
            ground_y + GROUND_CRUST_THICKNESS,
            screen_w,
            screen_h - ground_y - GROUND_CRUST_THICKNESS,
            GROUND_INTERIOR_COLOR,
        );
>>>>>>> 42607b15
    }
}

#[macroquad::main("Game")]
async fn main() {
    // Initialize physics structures
    let mut rigid_body_set = RigidBodySet::new();
    let mut collider_set = ColliderSet::new();
    let mut impulse_joint_set = ImpulseJointSet::new();

    // Rigid body for the ground
    let ground = RigidBodyBuilder::fixed()
        .translation(vector![50.0, -6.0])
        .build();
    let ground_handle = rigid_body_set.insert(ground);
    let collider = ColliderBuilder::cuboid(50.0, 6.0).restitution(0.5).build();
    collider_set.insert_with_parent(collider, ground_handle, &mut rigid_body_set);

    // Rocket body as a single cuboid
    let body_width = ROCKET_WIDTH / PIXELS_PER_METER;
    let body_height = ROCKET_HEIGHT / PIXELS_PER_METER;

    let rocket_body = RigidBodyBuilder::dynamic()
        .translation(vector![40.0, 40.0])
        .rotation(0.2)
        .build();
    let rocket_body_handle = rigid_body_set.insert(rocket_body);

    let body_collider = ColliderBuilder::cuboid(body_width / 2.0, body_height / 2.0)
        .restitution(0.1)
        .build();
    collider_set.insert_with_parent(body_collider, rocket_body_handle, &mut rigid_body_set);

    // Create other structures necessary for the simulation.
    let gravity = vector![0.0, -9.81];
    let integration_parameters = IntegrationParameters::default();
    let mut physics_pipeline = PhysicsPipeline::new();
    let mut island_manager = IslandManager::new();
    let mut broad_phase = DefaultBroadPhase::new();
    let mut narrow_phase = NarrowPhase::new();
    let mut multibody_joint_set = MultibodyJointSet::new();
    let mut ccd_solver = CCDSolver::new();
    let mut query_pipeline = QueryPipeline::new();
    let physics_hooks = ();
    let event_handler = ();

    let mut game = Game::new();
    loop {
        game.update();
        // Pass state of rocket body to the rocket sprite manager
        let rocket_body = rigid_body_set.get(rocket_body_handle).unwrap();
        let (rocket_x, rocket_y) =
            Game::transform(rocket_body.translation().x, rocket_body.translation().y);
        let rocket_angle = rocket_body.rotation().angle();
        game.rocket.set_state(rocket_x, rocket_y, rocket_angle, 0.0);

        // Update state of objects in the physics engine
        physics_pipeline.step(
            &gravity,
            &integration_parameters,
            &mut island_manager,
            &mut broad_phase,
            &mut narrow_phase,
            &mut rigid_body_set,
            &mut collider_set,
            &mut impulse_joint_set,
            &mut multibody_joint_set,
            &mut ccd_solver,
            Some(&mut query_pipeline),
            &physics_hooks,
            &event_handler,
        );

        game.draw();
        game.rocket.draw();
        next_frame().await;
    }
}<|MERGE_RESOLUTION|>--- conflicted
+++ resolved
@@ -135,7 +135,6 @@
         }
     }
 
-<<<<<<< HEAD
     fn draw(&self) {
         self.draw_space_atmos();
 
@@ -145,19 +144,6 @@
         }
 
         self.draw_ground();
-
-        // commented out for now
-        // self.path_input.draw();
-=======
-        // Ground interior
-        draw_rectangle(
-            0.0,
-            ground_y + GROUND_CRUST_THICKNESS,
-            screen_w,
-            screen_h - ground_y - GROUND_CRUST_THICKNESS,
-            GROUND_INTERIOR_COLOR,
-        );
->>>>>>> 42607b15
     }
 }
 
